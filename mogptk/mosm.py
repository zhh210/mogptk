import numpy as np
from .model import model
from .dataset import DataSet
from .sm import _estimate_from_sm
from .kernels import MultiOutputSpectralMixture, Noise
from .plot import plot_spectrum
import matplotlib as mpl
import matplotlib.pyplot as plt

class MOSM(model):
    """
    MOGP with Multi Output Spectral Mixture kernel, as proposed in [1].

    The model contain the dataset and the associated gpflow model, 
    when the mogptk.Model is instanciated the gpflow model is built 
    using random parameters.

    Args:
        dataset (mogptk.dataset.DataSet): DataSet object of data for all channels.
        Q (int, optional): Number of components.
        name (str, optional): Name of the model.
        likelihood (gpflow.likelihoods, optional): Likelihood to use from GPFlow, if None a default exact inference Gaussian likelihood is used.
        variational (bool, optional): If True, use variational inference to approximate function values as Gaussian. If False it will use Monte Carlo Markov Chain.
        sparse (bool, optional): If True, will use sparse GP regression.
        like_params (dict, optional): Parameters to GPflow likelihood.

    Atributes:
        dataset: Constains the mogptk.DataSet associated.
        model: GPflow model.

    Examples:
    >>> import numpy as np
    >>> t = np.linspace(0, 10, 100)
    >>> y1 = np.sin(0.5 * t)
    >>> y2 = 2 * np.sin(0.2 * t)
    >>> import mogptk
    >>> data_list = []
    >>> mogptk.data_list.append(mogptk.Data(t, y1))
    >>> mogptk.data_list.append(mogptk.Data(t, y2))
    >>> model = mogptk.MOSM(data_list, Q=2)
    >>> model.build()
    >>> model.train()
    >>> model.plot_prediction()

    [1] G. Parra and F. Tobar, "Spectral Mixture Kernels for Multi-Output Gaussian Processes", Advances in Neural Information Processing Systems 31, 2017
    """
    def __init__(self, dataset, Q=1, name="MOSM", likelihood=None, variational=False, sparse=False, like_params={}):
        model.__init__(self, name, dataset)
        self.Q = Q

        for q in range(Q):
            kernel = MultiOutputSpectralMixture(
                self.dataset.get_input_dims()[0],
                self.dataset.get_output_dims(),
            )
            if q == 0:
                kernel_set = kernel
            else:
                kernel_set += kernel
        kernel_set += Noise(self.dataset.get_input_dims()[0], self.dataset.get_output_dims())
        self._build(kernel_set, likelihood, variational, sparse, like_params)

    def estimate_params(self, method='BNSE', sm_method='BNSE', sm_opt='BFGS', sm_maxiter=3000, plot=False):
        """
        Estimate kernel parameters.

        The initialization can be done in two ways, the first by estimating the PSD via 
        BNSE (Tobar 2018) and then selecting the greater Q peaks in the estimated spectrum,
        the peaks position, magnitude and width initialize the mean, magnitude and variance
        of the kernel respectively.
        The second way is by fitting independent Gaussian process for each channel, each one
        with SM kernel, using the fitted parameters for initial values of the multioutput kernel.

        In all cases the noise is initialized with 1/30 of the variance 
        of each channel.

        Args:
            method (str, optional): Method of estimation, possible values are 'BNSE' and 'SM'.
            sm_method (str, optional): Method of estimating SM kernels. Only valid in 'SM' mode.
            sm_opt (str, optional): Optimization method for SM kernels. Only valid in 'SM' mode.
            sm_maxiter (str, optional): Maximum iteration for SM kernels. Only valid in 'SM' mode.
            plot (bool, optional): Show the PSD of the kernel after fitting SM kernels. Only valid in 'SM' mode.
        """

        n_channels = self.dataset.get_output_dims()

        if method == 'BNSE':
            amplitudes, means, variances = self.dataset.get_bnse_estimation(self.Q)
<<<<<<< HEAD
            if len(amplitudes) == 0:
                logger.warning('BNSE could not find peaks for MOSM')
                return

=======
            magnitude = np.zeros((n_channels, self.Q))
>>>>>>> e3a2db07
            for q in range(self.Q):
                mean = np.empty((self.dataset.get_input_dims()[0], n_channels))
                variance = np.empty((self.dataset.get_input_dims()[0], n_channels))
                for channel in range(n_channels):
                    magnitude[channel, q] = amplitudes[channel][:,q].mean()
                    mean[:,channel] = means[channel][:,q] * 2 * np.pi
                    variance[:,channel] = variances[channel][:,q] * 2
            
<<<<<<< HEAD
                # normalize across channels
                if not np.isclose(magnitude.mean(), 0.0):
                    magnitude = np.sqrt(magnitude / magnitude.mean())
=======
            # normalize proportional to channels variances
            for channel, data in enumerate(self.dataset):
                if magnitude[channel, :].sum()==0:
                    raise Exception("Sum of magnitudes equal to zero")
>>>>>>> e3a2db07

                magnitude[channel, :] = np.sqrt(magnitude[channel, :] / magnitude[channel, :].sum() * data.Y[data.mask].var())

            for q in range(self.Q):
                self.set_parameter(q, 'magnitude', magnitude[:, q])
                self.set_parameter(q, 'mean', mean)
                self.set_parameter(q, 'variance', variance)

        elif method == 'SM':
            params = _estimate_from_sm(self.dataset, self.Q, method=sm_method, optimizer=sm_opt, maxiter=sm_maxiter, plot=plot)

            magnitude = np.zeros((n_channels, self.Q))
            for q in range(self.Q):
<<<<<<< HEAD
                magnitude = params[q]['weight'].mean(axis=0)
                if not np.isclose(params[q]['weight'].mean(), 0.0):
                    magnitude /= params[q]['weight'].mean()

                self.set_parameter(q, 'magnitude', magnitude)
=======
                magnitude[:, q] = params[q]['weight'].mean(axis=0)

>>>>>>> e3a2db07
                self.set_parameter(q, 'mean', params[q]['mean'])
                self.set_parameter(q, 'variance', params[q]['scale'] * 2)

            # normalize proportional to channels variances
            for channel, data in enumerate(self.dataset):
                if magnitude[channel, :].sum()==0:
                    raise Exception("Sum of magnitudes equal to zero")

                magnitude[channel, :] = np.sqrt(magnitude[channel, :] / magnitude[channel, :].sum() * data.Y[data.mask].var())            

            for q in range(self.Q):
                self.set_parameter(q, 'magnitude', magnitude[:, q])
        else:
            raise Exception("possible methods of estimation are either 'BNSE' or 'SM'")

        noise = np.empty((n_channels))
        for channel, data in enumerate(self.dataset):
            noise[channel] = (data.Y[data.mask]).var() / 30
        self.set_parameter(self.Q, 'noise', noise)

    def plot(self):
        names = self.dataset.get_names()
        nyquist = self.dataset.get_nyquist_estimation()

        params = self.get_parameters()
        means = np.array([params[q]['mean'] for q in range(self.Q)])
        weights = np.array([params[q]['magnitude'] for q in range(self.Q)])**2
        scales = np.array([params[q]['variance'] for q in range(self.Q)])
        plot_spectrum(means, scales, weights=weights, nyquist=nyquist, titles=names)

    def plot_psd(self, figsize=(20, 14), title=''):
        """
        Plot power spectral density and power cross spectral density.

        Note: Implemented only for 1 input dimension.
        """

        cross_params = self.get_cross_params()
        m = self.dataset.get_output_dims()

        fig, axes = plt.subplots(m, m, sharex=False, figsize=figsize, squeeze=False)
        for i in range(m):
            for j in range(i+1):
                self._plot_power_cross_spectral_density(
                    axes[i, j],
                    cross_params,
                    channels=(i, j))

        plt.tight_layout()
        return fig, axes

    def _plot_power_cross_spectral_density(self, ax, params, channels=(0, 0)):
        """
        Plot power cross spectral density given axis.

        Args:
            ax (matplotlib.axis): Axis to plot to.
            params(dict): Kernel parameters.
            channels (tuple of ints): Channels to use.
        """
        i = channels[0]
        j = channels[1]

        mean = params['mean'][i, j, 0, :]
        cov = params['covariance'][i, j, 0, :]
        delay = params['delay'][i, j, 0, :]
        magn = params['magnitude'][i, j, :]
        phase = params['phase'][i, j, :]

        
        w_high = (mean + 1* np.sqrt(cov)).max()

        w = np.linspace(-w_high, w_high, 1000)

        # power spectral density
        if i==j:
            psd_total = np.zeros(len(w))
            for q in range(self.Q):
                psd_q = np.exp(-0.5 * (w - mean[q])**2 / cov[q])
                psd_q += np.exp(-0.5 * (w + mean[q])**2 / cov[q])
                psd_q *= magn[q] * 0.5

                ax.plot(w, psd_q, '--r', lw=0.5)

                psd_total += psd_q
            ax.plot(w, psd_total, 'r', lw=2.1, alpha=0.7)
        # power cross spectral density
        else:
            psd_total = np.zeros(len(w)) + 0.j
            for q in range(self.Q):
                psd_q = np.exp(-0.5 * (w - mean[q])**2 / cov[q] + 1.j * (w * delay[q] + phase[q]))
                psd_q += np.exp(-0.5 * (w + mean[q])**2 / cov[q] + 1.j * (w * delay[q] + phase[q]))
                psd_q *= magn[q] * 0.5

                ax.plot(w, np.real(psd_q), '--b', lw=0.5)
                ax.plot(w, np.imag(psd_q), '--g', lw=0.5)
            
                psd_total += psd_q
            ax.plot(w, np.real(psd_total), 'b', lw=1.2, alpha=0.7)
            ax.plot(w, np.imag(psd_total), 'g', lw=1.2, alpha=0.7)
        ax.set_yticks([])
        return

    def info(self):
        for channel in range(self.dataset.get_output_dims()):
            for q in range(self.Q):
                mean = self.get_parameter(q, "mean")[:,channel]
                var = self.get_parameter(q, "variance")[:,channel]
                if np.linalg.norm(mean) < np.linalg.norm(var):
                    print("‣ MOSM approaches RBF kernel for q=%d in channel='%s'" % (q, self.dataset[channel].name))

    def get_cross_params(self):
        """
        Obtain cross parameters from MOSM

        Returns:
            cross_params(dict): Dictionary with the cross parameters, 'covariance', 'mean',
            'magnitude', 'delay' and 'phase'. Each one a output_dim x output_dim x input_dim x Q
            array with the cross parameters, with the exception of 'magnitude' and 'phase' where 
            the cross parameters are a output_dim x output_dim x Q array.
            NOTE: this assumes the same input dimension for all channels.
        """
        m = self.dataset.get_output_dims()
        d = self.dataset.get_input_dims()[0]
        Q = self.Q

        cross_params = {}

        cross_params['covariance'] = np.zeros((m, m, d, Q))
        cross_params['mean'] = np.zeros((m, m, d, Q))
        cross_params['magnitude'] = np.zeros((m, m, Q))
        cross_params['delay'] = np.zeros((m, m, d, Q))
        cross_params['phase'] = np.zeros((m, m, Q))

        for q in range(Q):
            for i in range(m):
                for j in range(m):
                    var_i = self.get_parameter(q, 'variance')[:, i]
                    var_j = self.get_parameter(q, 'variance')[:, j]
                    mu_i = self.get_parameter(q, 'mean')[:, i]
                    mu_j = self.get_parameter(q, 'mean')[:, j]
                    w_i = self.get_parameter(q, 'magnitude')[i]
                    w_j = self.get_parameter(q, 'magnitude')[j]
                    sv = var_i + var_j

                    # cross covariance
                    cross_params['covariance'][i, j, :, q] = 2 * (var_i * var_j) / sv
                    # cross mean
                    cross_mean_num = var_i.dot(mu_j) + var_j.dot(mu_i)
                    cross_params['mean'][i, j, :, q] = cross_mean_num / sv
                    # cross magnitude
                    exp_term = -1/4 * ((mu_i - mu_j)**2 / sv).sum()
                    cross_params['magnitude'][i, j, q] = w_i * w_j * np.exp(exp_term)
            # cross phase
            phase_q = self.get_parameter(q, 'phase')
            cross_params['phase'][:, :, q] = np.subtract.outer(phase_q, phase_q)
            for n in range(d):
                # cross delay        
                delay_n_q = self.get_parameter(q, 'delay')[n, :]
                cross_params['delay'][:, :, n, q] = np.subtract.outer(delay_n_q, delay_n_q)

        return cross_params<|MERGE_RESOLUTION|>--- conflicted
+++ resolved
@@ -86,14 +86,11 @@
 
         if method == 'BNSE':
             amplitudes, means, variances = self.dataset.get_bnse_estimation(self.Q)
-<<<<<<< HEAD
             if len(amplitudes) == 0:
                 logger.warning('BNSE could not find peaks for MOSM')
                 return
 
-=======
             magnitude = np.zeros((n_channels, self.Q))
->>>>>>> e3a2db07
             for q in range(self.Q):
                 mean = np.empty((self.dataset.get_input_dims()[0], n_channels))
                 variance = np.empty((self.dataset.get_input_dims()[0], n_channels))
@@ -102,49 +99,30 @@
                     mean[:,channel] = means[channel][:,q] * 2 * np.pi
                     variance[:,channel] = variances[channel][:,q] * 2
             
-<<<<<<< HEAD
-                # normalize across channels
-                if not np.isclose(magnitude.mean(), 0.0):
-                    magnitude = np.sqrt(magnitude / magnitude.mean())
-=======
+            # normalize proportional to channels variances
+            for channel, data in enumerate(self.dataset):
+                magnitude[channel, :] = np.sqrt(magnitude[channel, :] / magnitude[channel, :].sum() * data.Y[data.mask].var())
+
+            for q in range(self.Q):
+                self.set_parameter(q, 'magnitude', magnitude[:, q])
+                self.set_parameter(q, 'mean', mean)
+                self.set_parameter(q, 'variance', variance)
+
+        elif method == 'SM':
+            params = _estimate_from_sm(self.dataset, self.Q, method=sm_method, optimizer=sm_opt, maxiter=sm_maxiter, plot=plot)
+
+            magnitude = np.zeros((n_channels, self.Q))
+            for q in range(self.Q):
+                magnitude[:, q] = params[q]['weight'].mean(axis=0)
+                self.set_parameter(q, 'mean', params[q]['mean'])
+                self.set_parameter(q, 'variance', params[q]['scale'] * 2)
+
             # normalize proportional to channels variances
             for channel, data in enumerate(self.dataset):
                 if magnitude[channel, :].sum()==0:
                     raise Exception("Sum of magnitudes equal to zero")
->>>>>>> e3a2db07
-
-                magnitude[channel, :] = np.sqrt(magnitude[channel, :] / magnitude[channel, :].sum() * data.Y[data.mask].var())
-
-            for q in range(self.Q):
-                self.set_parameter(q, 'magnitude', magnitude[:, q])
-                self.set_parameter(q, 'mean', mean)
-                self.set_parameter(q, 'variance', variance)
-
-        elif method == 'SM':
-            params = _estimate_from_sm(self.dataset, self.Q, method=sm_method, optimizer=sm_opt, maxiter=sm_maxiter, plot=plot)
-
-            magnitude = np.zeros((n_channels, self.Q))
-            for q in range(self.Q):
-<<<<<<< HEAD
-                magnitude = params[q]['weight'].mean(axis=0)
-                if not np.isclose(params[q]['weight'].mean(), 0.0):
-                    magnitude /= params[q]['weight'].mean()
-
-                self.set_parameter(q, 'magnitude', magnitude)
-=======
-                magnitude[:, q] = params[q]['weight'].mean(axis=0)
-
->>>>>>> e3a2db07
-                self.set_parameter(q, 'mean', params[q]['mean'])
-                self.set_parameter(q, 'variance', params[q]['scale'] * 2)
-
-            # normalize proportional to channels variances
-            for channel, data in enumerate(self.dataset):
-                if magnitude[channel, :].sum()==0:
-                    raise Exception("Sum of magnitudes equal to zero")
 
                 magnitude[channel, :] = np.sqrt(magnitude[channel, :] / magnitude[channel, :].sum() * data.Y[data.mask].var())            
-
             for q in range(self.Q):
                 self.set_parameter(q, 'magnitude', magnitude[:, q])
         else:
